-- |
-- Module      :  $Header$
-- Copyright   :  (c) 2015 Adam C. Foltzer
-- License     :  BSD3
-- Maintainer  :  acfoltzer@galois.com
-- Stability   :  provisional
-- Portability :  portable
--
-- Some handy Template Haskell splices for including the current git
-- hash and branch in the code of your project. Useful for including
-- in panic messages, @--version@ output, or diagnostic info for more
-- informative bug reports.
--
-- > {-# LANGUAGE TemplateHaskell #-}
-- > import Development.GitRev
-- >
-- > panic :: String -> a
-- > panic msg = error panicMsg
-- >   where panicMsg =
-- >           concat [ "[panic ", $(gitBranch), "@", $(gitHash)
-- >                  , " (", $(gitCommitCount), " commits in HEAD)"
-- >                  , dirty, "] ", msg ]
-- >         dirty | $(gitDirty) = " (uncommitted files present)"
-- >               | otherwise   = ""
-- >
-- > main = panic "oh no!"
--
-- > % cabal exec runhaskell Example.hs
-- > Example.hs: [panic master@2702e69355c978805064543489c351b61ac6760b (6 commits in HEAD) (uncommitted files present)] oh no!

module Development.GitRev (gitHash, gitBranch, gitDirty, gitCommitCount, gitCommitDate) where

import Control.Applicative
import Control.Exception
import Control.Monad
import Data.Maybe
import Language.Haskell.TH
import Language.Haskell.TH.Syntax
import System.Directory
import System.Exit
import System.FilePath
import System.Process

-- | Run git with the given arguments and no stdin, returning the
-- stdout output. If git isn't available or something goes wrong,
-- return the second argument.
runGit :: [String] -> String -> IndexUsed -> Q String
runGit args def useIdx = do
  let oops :: SomeException -> IO (ExitCode, String, String)
      oops _e = return (ExitFailure 1, def, "")
  gitFound <- runIO $ isJust <$> findExecutable "git"
  if gitFound
    then do
      -- a lot of bookkeeping to record the right dependencies
      pwd <- runIO getCurrentDirectory
      let hd         = pwd </> ".git" </> "HEAD"
          index      = pwd </> ".git" </> "index"
          packedRefs = pwd </> ".git" </> "packed-refs"
      hdExists  <- runIO $ doesFileExist hd
      when hdExists $ do
        -- the HEAD file either contains the hash of a detached head
        -- or a pointer to the file that contains the hash of the head
        hdRef <- runIO $ readFile hd
        case splitAt 5 hdRef of
          -- pointer to ref
          ("ref: ", relRef) -> do
            let ref = pwd </> ".git" </> relRef
            refExists <- runIO $ doesFileExist ref
            when refExists $ addDependentFile ref
          -- detached head
          _hash -> addDependentFile hd
      -- add the index if it exists to set the dirty flag
      indexExists <- runIO $ doesFileExist index
      when (indexExists && useIdx == IdxUsed) $ addDependentFile index
      -- if the refs have been packed, the info we're looking for
      -- might be in that file rather than the one-file-per-ref case
      -- handled above
      packedExists <- runIO $ doesFileExist packedRefs
      when packedExists $ addDependentFile packedRefs
      runIO $ do
        (code, out, _err) <- readProcessWithExitCode "git" args "" `catch` oops
        case code of
          ExitSuccess   -> return (takeWhile (/= '\n') out)
          ExitFailure _ -> return def
    else return def

-- | Type to flag if the git index is used or not in a call to runGit
data IndexUsed = IdxUsed -- ^ The git index is used
               | IdxNotUsed -- ^ The git index is /not/ used
    deriving (Eq)

-- | Return the hash of the current git commit, or @UNKNOWN@ if not in
-- a git repository
gitHash :: ExpQ
gitHash =
  stringE =<< runGit ["rev-parse", "HEAD"] "UNKNOWN" IdxNotUsed

-- | Return the branch (or tag) name of the current git commit, or @UNKNOWN@
-- if not in a git repository. For detached heads, this will just be
-- "HEAD"
gitBranch :: ExpQ
gitBranch =
  stringE =<< runGit ["rev-parse", "--abbrev-ref", "HEAD"] "UNKNOWN" IdxNotUsed

-- | Return @True@ if there are non-committed files present in the
-- repository
gitDirty :: ExpQ
gitDirty = do
  output <- runGit ["status", "--porcelain"] "" IdxUsed
  case output of
<<<<<<< HEAD
    "" -> conE $ mkName "Prelude.False"
    _  -> conE $ mkName "Prelude.True"

-- | Return the number of commits in the current head
gitCommitCount :: ExpQ
gitCommitCount =
  stringE =<< runGit ["rev-list", "HEAD", "--count"] "UNKNOWN" IdxNotUsed

-- | Return the commit date of the current head
gitCommitDate :: ExpQ
gitCommitDate =
  stringE =<< runGit ["log", "HEAD", "-1", "--format=%cd"] "UNKNOWN"
=======
    "" -> conE falseName
    _  -> conE trueName
>>>>>>> 74b2e3da
<|MERGE_RESOLUTION|>--- conflicted
+++ resolved
@@ -108,9 +108,8 @@
 gitDirty = do
   output <- runGit ["status", "--porcelain"] "" IdxUsed
   case output of
-<<<<<<< HEAD
-    "" -> conE $ mkName "Prelude.False"
-    _  -> conE $ mkName "Prelude.True"
+    "" -> conE falseName
+    _  -> conE trueName
 
 -- | Return the number of commits in the current head
 gitCommitCount :: ExpQ
@@ -120,8 +119,4 @@
 -- | Return the commit date of the current head
 gitCommitDate :: ExpQ
 gitCommitDate =
-  stringE =<< runGit ["log", "HEAD", "-1", "--format=%cd"] "UNKNOWN"
-=======
-    "" -> conE falseName
-    _  -> conE trueName
->>>>>>> 74b2e3da
+  stringE =<< runGit ["log", "HEAD", "-1", "--format=%cd"] "UNKNOWN"